'''
The accretion tracking engine.
The engine will find all galactic gas accretion events during a given time and
sort them into different categories according to the histories of the accreted 
gas particles. Three primary categories are cold accretion, hot accretion and 
wind re-accretion. The third category, in particular, requires tracking when 
and where the gas particles gain their mass from galactic winds and is most 
challenging.

Test case for the wind tracking engine
--------------------------------
model: l25n144-test
snapnum: 108
HaloId = 1185:
  + Isolated galaxy
  + satellites (1219, 1086)
HaloId = 715:
  + In a dense environment
  + Many satellites
HaloId = 568:
  + In a cluster environment
'''
__mode__ = "X"

import numpy as np
import pandas as pd
import snapshot
import utils
from utils import talk
from tqdm import tqdm

from config import cfg

import pyarrow as pa
import pyarrow.parquet as pq

import pdb
import simulation

schema_gptable = {'columns':['PId','snapnum','Mass','haloId','Mgain','relation'],
                  'dtypes':{'PId':'int64',
                            'snapnum':'int32',
                            'Mass':'float64',
                            'haloId':'int32',
                            'Mgain':'float64',
                            'relation':'string'
                  }
}
schema_pptable = {'columns':['PId','haloId','snapnum','Mloss','snapfirst','birthId','birthTag'],
                  'dtypes':{'PId':'int64',
                            'snapnum':'int32',
                            'haloId':'int32',
                            'Mloss':'float64',
                            'snapfirst':'int32',                            
                            'birthId':'int32',
                            'birthTag':'string'
                  }
}

# gptable can be temporary, unless we can handle a gigantic table with Spark

# Parquet I/O
#https://blog.datasyndrome.com/python-and-parquet-performance-e71da65269ce

model = "l25n144-test"

class AccretionTracker():
    '''
    Class that deals with accretion tracking for galaxies in a single snapshot.

    Parameters
    ----------
    snap: Class Snapshot.
        The snapshot which to track accretion
    '''
    
    def __init__(self, model, snapnum):
        self._snap = snapshot.Snapshot(model, snapnum)
        self._simulation = simulation.Simulation(model)
        self.model = model
        self.snapnum = snapnum
        self.path_base = self._simulation._path_tmpdir
        self.gptable = None
        self.pptable = None

    @classmethod
    def from_snapshot(cls, snap):
        act = cls(snap.model, snap.snapnum)
        act._snap = snap
        return act

    def initialize(self):
        '''
        Prepare all required permanent tables for accretion tracking. 
        Build the tables if they are not already existed.
        List of tables should be inplace:
        Simulation.inittable (inittable.csv)
        Simulation.phewtable, with Mloss (phewtable.parquet)
        Simulation.hostmap (hostmap.csv)
        Snapshot.progtable (progtab_{snapnum}.csv)
        '''
        
        talk("\nAccretionTracker: Initializing permanent tables...", "talky")
        self._simulation.build_inittable()
        try:
            self._simulation.load_phewtable()
        except:
            self._simulation.build_phewtable()
        # If the phewtable is half-built, then complete it and reload
        if('Mloss' not in self._simulation._phewtable.columns):
            self._simulation.compute_mloss_partition_by_pId(spark=spark)
            self._simulation.load_phewtable()            
        self._simulation.load_hostmap()
        self._snap.load_progtable()

    def load_gptable(self, galIdTarget, verbose='talky'):
        fname = "gptable_{:03d}_{:05d}.parquet".format(self.snapnum, galIdTarget)
        path_gptable = os.path.join(self.path_base, fname)
        if(os.path.exists(path_gptable)):
            talk("Loading gptable from file.", 'quiet')
            gptable = pd.read_parquet(path_gptable)
            self.gptable = gptable
            return True
        else:
            talk("gptable {} not found. Use build_gptable() to build new table.".format(fname), verbose)
            return False

    def build_gptable(self, pidlist, snapstart=0, rebuild=False):
        '''
        Build the gptable for the particles to track. The particles are 
        specified by their particle IDs in the pidlist.
        
        Parameters
        ----------
        pidlist: list.
            List of particle IDs for which to build the table
        snapstart: int. Default = 0
            The first snapshot to start tracing the particles.
        rebuild: boolean. Default=False
            If True, rebuild the table even if a file exists.
        '''

        snaplast = self.snapnum
        
        # fname = "gptable_{:03d}_{:05d}.parquet".format(self.snapnum, galIdTarget)
        fname = "gptable.parquet"
        path_gptable = os.path.join(self.path_base, fname)

        if(rebuild==False and os.path.exists(path_gptable)):
            talk("Load existing gptable.", 'normal')
            gptable = pd.read_parquet(path_gptable)
            self.gptable = gptable
            return gptable

        talk("Building gptable for {} gas particles".format(len(pidlist)), 'normal')
        gptable = None
        for snapnum in tqdm(range(snapstart, snaplast+1), desc='snapnum', ascii=True):
            snap = snapshot.Snapshot(model, snapnum)
            snap.load_gas_particles(['PId','Mass','haloId'])
            # gp = snap.gp.query('PId in @pidlist')
            gp = snap.gp.loc[snap.gp.PId.isin(pidlist), :]
            gp.loc[:,'snapnum'] = snapnum
            gptable = gp.copy() if gptable is None else pd.concat([gptable, gp])

        gptable = gptable.set_index('PId').sort_values('snapnum')
        self.gptable = gptable
        return gptable

    def save_gptable(self, galIdTarget):
        fname = "gptable_{:03d}_{:05d}.parquet".format(self.snapnum, galIdTarget)
        path_gptable = os.path.join(self.path_base, fname)
        talk("Saving gptable as {}".format(path_gptable), 'quiet')

        schema = utils.pyarrow_read_schema(schema_gptable)
        tab = pa.Table.from_pandas(self.gptable, schema=schema, preserve_index=True)
        pq.write_table(tab, path_gptable)

    def load_pptable(self, galIdTarget, verbose='talky'):
        fname = "pptable_{:03d}_{:05d}.parquet".format(self.snapnum, galIdTarget)
        path_pptable = os.path.join(self.path_base, fname)
        if(os.path.exists(path_pptable)):
            talk("Loading pptable from file.", 'quiet')
            pptable = pd.read_parquet(path_pptable)
            self.pptable = pptable
            return True
        else:
            talk("pptable {} not found. Use build_pptable() to build new table.".format(fname), verbose)
            return False

    def build_pptable(self, inittable, phewtable, gptable=None, rebuild=False):
        '''
        Build or load a temporary table that stores all the necessary attributes 
        of selected PhEW particles that can be queried by the accretion tracking 
        engine.

        Parameters
        ----------
        inittable: pandas.DataFrame or Spark DataFrame
            Columns: PId*, snapfirst, minit, birthId, snaplast, mlast
            The initial/final status of all PhEW particles
            Needed to know from which halo a PhEW particles were born
            Created from Simulation.build_inittable_from_simulation()
        phewtable: pandas.DataFrame or Spark DataFrame
            Columns: PId*, snapnum, Mass, haloId, (Mloss)
            All PhEW particles in any snapshot of the simulation
            The function return is a subset of it
            Created from Simulation.build_phewtable_from_simulation()
        gptable: pandas.DataFrame or Spark DataFrame. Default=None
            Columns: PId*, snapnum, Mass, haloId, ...
            Gas particles whose histories we are tracking.
            Needed to find the list of halos for processing
            If None, try self.gptable
        rebuild: boolean. Default=False
            If True, rebuild the table even if a file exists.

        Returns
        -------
        pptable: pandas.DataFrame or Spark DataFrame
            Columns: PId*, snapnum, haloId, Mloss, birthId
            Temporary table storing all the necessary attributes of selected PhEW
            particles that can be queried by the accretion tracking engine.
        '''
        
        path_pptable = os.path.join(self.path_base, "pptable.parquet")
        if(rebuild==False and os.path.exists(path_pptable)):
            talk("Load existing pptable.", 'normal')
            pptable = pd.read_parquet(path_pptable)
            self.pptable = pptable
            return pptable

        if(gptable is None):
            gptable = self.gptable

        assert('Mloss' in phewtable.columns), "'Mloss' field not found in phewtable."

        # Find all halos that ever hosted the gas particles in gptable
        halos = AccretionTracker.compile_halos_to_process(gptable)

        # Find all PhEW particles that ever appeared in these halos
        pptable = pd.merge(halos, phewtable, how='inner',
                           left_on=['snapnum', 'haloId'],
                           right_on=['snapnum', 'haloId'])
        # pptable: snapnum, haloId, PId, Mloss

        # Add the birth halo information to pptable
        pptable = pd.merge(pptable, inittable[['PId','snapfirst','birthId']],
                           how='left', left_on='PId', right_on='PId')

        self.pptable = pptable
        return pptable

    def save_pptable(self, galIdTarget):
        fname = "pptable_{:03d}_{:05d}.parquet".format(self.snapnum, galIdTarget)
        path_pptable = os.path.join(self.path_base, fname)
        talk("Saving pptable as {}".format(path_pptable), 'quiet')

        schema = utils.pyarrow_read_schema(schema_pptable)
        tab = pa.Table.from_pandas(self.pptable, schema=schema, preserve_index=True)
        pq.write_table(tab, path_pptable)

    @staticmethod
    def define_halo_relationship(progId, progHost, haloId, hostId):
        if(progId == 0): return "IGM"
        if(progId == haloId): return "SELF"
        if(progHost == haloId): return "PARENT"
        if(progId == hostId): return "SAT"
        if(progHost == hostId): return "SIB"
        return "IGM"

    @staticmethod
    def assign_relations_to_halos(haloIdTarget, halos, progtable, hostmap):
        '''
        Map from the unique halo identifier (snapnum, haloId) to a descriptor for 
        its relationship with another halo (haloIdTarget) at a later time.
        In the accretion tracking engine, the table is built iteratively for each 
        halo of interest.

        Parameters
        ----------
        haloIdTarget: int.
            The haloId of the halo in the current snapshot.
        halos: pandas.DataFrame
            Columns: haloId*, snapnum*
            Halos uniquely identified with the (haloId, snapnum) pair
        progtable: pandas.DataFrame.
            Columns: haloId*, snapnum, progId, hostId, logMvir, logMsub
            Output of progen.find_all_previous_progenitors().
            Defines the progenitors of any halo in any previous snapshot.
        hostmap: pandas.DataFrame.
            Columns: snapnum*, haloId*, hostId
            Output of progen.build_haloId_hostId_map()
            Mapping between haloId and hostId for each snapshot.

        Returns:
        relation: pandas.DataFrame
            Columns: snapnum*, haloId*, relation
            Map between a halo (MultiIndex(snapnum, haloId)) to the relation, which 
            defines its relation to another halo (haloIdTarget) at a later time.
        '''

        progsTarget = progtable.loc[progtable.index == haloIdTarget,
                                    ['snapnum', 'progId', 'hostId']]
        progsTarget.rename(columns={'hostId':'progHost'}, inplace=True)

        halos = halos[['snapnum', 'haloId']].set_index(['snapnum', 'haloId'])

        # Find the hostId of each halo in its snapshot
        halos = halos.join(hostmap, how='left') # (snapnum, haloId) -> hostId
        halos = halos.reset_index()

        halos = pd.merge(halos, progsTarget, how='left',
                         left_on = 'snapnum', right_on = 'snapnum')
        halos['relation'] = halos.apply(
            lambda x : AccretionTracker.define_halo_relationship(
            x.progId, x.progHost, x.haloId, x.hostId), axis=1
        )

        return halos[['snapnum','haloId','relation']].set_index(['snapnum', 'haloId'])

    @staticmethod
    def add_relation_field_to_gptable(haloIdTarget, gptable, progtable, hostmap):
        '''
        Add a field ('relation') in the gptable that defines the relation between 
        haloIdTarget and any halo that hosts a gas particle in the gptable.

        Parameters
        ----------
        haloIdTarget: int.
            The haloId of the halo in the current snapshot.
        gptable: pandas.DataFrame or Spark DataFrame
        progtable: pandas.DataFrame.
            Columns: haloId*, snapnum, progId, hostId, logMvir, logMsub
            Output of progen.find_all_previous_progenitors().
            Defines the progenitors of any halo in any previous snapshot.
        hostmap: pandas.DataFrame.
            Columns: snapnum*, haloId*, hostId
            Output of progen.build_haloId_hostId_map()
            Mapping between haloId and hostId for each snapshot.

        Returns:
        gptable: pandas.DataFrame
        '''

        halos = AccretionTracker.compile_halos_to_process(gptable, ['snapnum','haloId'])
        halos = AccretionTracker.assign_relations_to_halos(haloIdTarget, halos, progtable, hostmap)
        gptable = pd.merge(gptable, halos, how='left',
                           left_on=['snapnum','haloId'], right_index=True)
        gptable['relation'] = gptable['relation'].fillna('IGM')
        return gptable

    @staticmethod
    def add_birthtag_field_to_pptable(haloIdTarget, pptable, progtable, hostmap):
        '''
        Add a field ('birthTag') in the pptable that defines the relation between 
        haloIdTarget and the halo where a PhEW particle was born.

        Parameters
        ----------
        haloIdTarget: int.
            The haloId of the halo in the current snapshot.
        pptable: pandas.DataFrame or Spark DataFrame
            Columns: PId*, snapnum, Mass, haloId, snapfirst, birthId
            PhEW particles that shared mass with the gas particles
        progtable: pandas.DataFrame.
            Columns: haloId*, snapnum, progId, hostId, logMvir, logMsub
            Output of progen.find_all_previous_progenitors().
            Defines the progenitors of any halo in any previous snapshot.
        hostmap: pandas.DataFrame.
            Columns: snapnum*, haloId*, hostId
            Output of progen.build_haloId_hostId_map()
            Mapping between haloId and hostId for each snapshot.

        Returns:
        pptable: pandas.DataFrame
        '''

        halos = AccretionTracker.compile_halos_to_process(pptable, ['snapfirst','birthId'])
        halos = AccretionTracker.assign_relations_to_halos(haloIdTarget, halos, progtable, hostmap)
        pptable = pd.merge(pptable, halos, how='left',
                           left_on=['snapfirst','birthId'], right_index=True)
        pptable.rename(columns={'relation':'birthTag'}, inplace=True)
        return pptable

    @staticmethod
    def compile_halos_to_process(ptable, fields=['snapnum', 'haloId']):
        halos = ptable.loc[:, fields]
        halos.rename(columns={fields[0]:'snapnum', fields[1]:'haloId'}, inplace=True)
        halos = halos[halos.haloId != 0].drop_duplicates()
        return halos

    @staticmethod
    def compute_mgain_partition_by_pId(gptable, spark=None):
        '''
        For each gas particle in the gptable, compute its mass gain since last
        snapshot. This does not account for splitting particles yet. 
        '''
        if('Mgain' in gptable.columns):
            talk("Mgain is already found in gptable", "talky")
            return gptable
        if(spark is None):
            # This is a very expensive operation
            gptable = gptable.reset_index()
            gptable['Mgain'] = gptable.groupby(gptable.PId).Mass.diff().fillna(0.0)
            return gptable
        else:
            w = Window.partitionBy(gp.PId).orderBy(gp.snapnum)
            return gptable.withColumn('Mgain', gptable.Mass - sF.lag('Mass',1).over(w)).na.fill(0.0)

    @staticmethod
    def update_mgain_for_split_events(gptable, splittable):
        '''
        In case there was splitting between the last snapshot and the current 
        snapshot, gather information from the splittable and update the rows 
        where a split happened.
          - If this is a new born particle, 
            define mgain = gptable.Mass - splittable.Mass / 2
          - If this is a splitting particle, 
            define mgain = mgain + splittable.Mass / 2
        '''

        df_new = splittable[['PId','snapnext','Mass']]
        df_new['dMass'] = df_new['Mass'] / 2

        df_spt = splittable[['parentId','snapnext','Mass']]
        df_spt['dMass'] = df_spt['Mass'] / 2
        df_spt.rename(columns={'parentId':'PId'}, inplace=True)

        df = pd.concat([df.new['PId','snapnext','dMass'],
                        df.spt['PId','snapnext','dMass']], axis=0)
        df = df.groupby(['PId','snapnext'])['dMass'].sum()
        
        # Now select only parentIds that are in the gptable
        df = pd.merge(gptable[['PId', 'snapnum']], df, how='left',
                      left_on=['PId','snapnum'], right_index=True)
        df['dMass'] = df['dMass'].fillna(0.0)
        df['Mgain'] = df['Mgain'] + df['dMass']
        df.drop(['dMass'], axis=1, inplace=True)
        return df

    def build_temporary_tables_for_galaxy(self, galIdTarget, rebuild=False, spark=None):
        '''
        Build gptable and pptable for particles selected from galIdTarget.
        The permanent tables, inittable, phewtable, hostmap, progtable should 
        already be in place with the initialize() call.
        '''
        
        talk("\nAccretionTracker: Building temporary tables for galId={} at snapnum={}".format(galIdTarget, self.snapnum), "talky")
        # Get the particle ID list to track
        if(not self.load_gptable(galIdTarget, verbose='quiet') or rebuild==True):
            pidlist = self._snap.get_gas_particles_in_galaxy(galIdTarget)        

            # Create/Load gptable
            self.build_gptable(pidlist, rebuild=True)
            # Compute the 'Mgain' field for all gas particles in gptable
            self.gptable = self.__class__.compute_mgain_partition_by_pId(self.gptable)
            # Add their relations to galIdTarget
            self.gptable = self.__class__.add_relation_field_to_gptable(
                galIdTarget,
                self.gptable,
                self._snap._progtable,
                self._simulation._hostmap
            )
            self.save_gptable(galIdTarget)

        # Create/Load pptable
        if(not self.load_pptable(galIdTarget, verbose='quiet') or rebuild == True):
            self.build_pptable(
                self._simulation._inittable,
                self._simulation._phewtable,
                rebuild=True
            )
            # Add birthtags relative to galIdTarget
            self.pptable = self.add_birthtag_field_to_pptable(
                galIdTarget,
                self.pptable,
                self._snap._progtable,
                self._simulation._hostmap
            )
            self.save_pptable(galIdTarget)

    def verify_temporary_tables(self):
        '''
        Verify that self.gptables and self.pptables meets all requirements.
        '''

        ready = [False, False]
        if(self.gptable is None):
            print("gptable not loaded.")
        elif('Mgain' not in self.gptable.columns):
            print("gptable loaded but misses 'Mgain' field")
        else:
            print("gptable ready.")
            ready[0] = True

        if(self.pptable is None):
            print("pptable not loaded.")
        elif('Mloss' not in self.pptable.columns):
            print("pptable loaded but misses 'Mloss' field")            
        elif('birthTag' not in self.pptable.columns):
            print("pptable loaded but misses 'birthTag' field")
        else:
            print("pptable ready.")
            ready[1] = True
        return ready[0] & ready[1]

    def compute_wind_mass_partition_by_birthtag(self):
        '''
        The final step of the wind tracking engine. Compute how much wind material
        a gas particle gained during each snapshot. The gained wind material is 
        divided into categories based on the relation between a target halo and 
        the halo from which the wind particle was launched.

        Returns
        -------
        mwindtable: pandas.DataFrame
            Columns: PId*, snapnum, birthTag, Mgain
        '''

        if(not self.verify_temporary_tables()):
            print("gptable or pptable do not meet requirements yet.")
            return
        
        grps = self.pptable.groupby(['snapnum', 'haloId'])
        x = grps.apply(lambda x: x[['Mloss','birthTag']].groupby('birthTag').sum()).reset_index('birthTag')
        y = pd.merge(self.gptable, x, how='left', left_on=['snapnum', 'haloId'], right_on=['snapnum', 'haloId'])
        grps = y.groupby(['PId','snapnum'])
        mwtable = grps.apply(lambda x : pd.DataFrame({
            'PId': x.PId,
            'snapnum': x.snapnum,
            'birthTag':x.birthTag,
            'Mgain':x.Mgain * x.Mloss / x.Mloss.sum()})
        )
        # mwindtable = z.groupby(['PId', 'birthTag']).sum()
        return mwtable
        
    def gp_mass_gain_since_last_snapshot(PId, snapnum, gptable):
        '''
        Find the amount of mass gained in a normal gas particle (PId) between the 
        previous snapshot (snapnum-1) and the current snapshot (snapnum)
        '''
        # TODO: What if the gas particle gets accreted?
        # TODO: What if the gas particle gets splitted?
        # TODO: What if the gas particle hasn't appeared in the previous snapshot?
        if(snapnum == 0): return 0.0
        mass_this = gptable.query('snapnum==@snapnum AND PId==@PId').Mass
        mass_last = gptable.query('snapnum==@snapnum-1 AND PId==@PId').Mass
        return mass_this - mass_last

    def phew_mass_loss_since_last_checkpoint(PId, snapnum, gptable, inittable):
        '''
        Find the amount of mass loss for a PhEW particle (PID) between the 
        last checkpoint MAX(a{snapnum-1}, ainit). 

        Parameters
        ----------
        PId: int
            The Particle ID of the PhEW particle
        snapnum: int
            The end time for query.
        gptable: pandas.DataFrame.
            The table for all gas particles
            Columns: PId*, snapnum, Mass, haloId, ...
        inittable: pandas.DataFrame.
            The table for the initwinds information
            Columns: PId*, ainit, minit

        Return
        ------
        Mass loss of the PhEW particle during the given period of time.
        '''

        mass_this = gptable.query('snapnum==@snapnum AND PId==@PId').Mass
        ainit = float(inittable.query('PId==@PId').ainit)
        minit = float(inittable.query('PId==@PId').minit)
        if(redzTable.loc[snapnum-1].a < ainit):
            mass_last = minit
        else:
            mass_last = gptable.query('snapnum==@snapnum-1 AND PId==@PId').Mass
        return mass_this - mass_last

def get_ism_history_for_galaxy(galIdTarget):
    # Look at the current ISM particles of a galaxy
    model = "l25n144-test"    
    snap = snapshot.Snapshot(model, 108)
    act = AccretionTracker.from_snapshot(snap)
    act.initialize()
    act.build_temporary_tables_for_galaxy(galIdTarget)
    mwtable = act.compute_wind_mass_partition_by_birthtag()
    return mwtable, act

galIdTarget = 715 # Npart = 28, logMgal = 9.5, within 0.8-0.9 range

# 568, 715, 1185

<<<<<<< HEAD
galIdTarget = 759
__mode__ = "__load__"
=======
# 759
galIdTarget = 568

__mode__ = "__show__"
>>>>>>> e96fd016

if(__mode__ == "__load__"):
    model = "l25n144-test"    
    snap = snapshot.Snapshot(model, 108)
    act = AccretionTracker.from_snapshot(snap)
    act.initialize()
    act.build_temporary_tables_for_galaxy(galIdTarget, rebuild=False)
    mwtable = act.compute_wind_mass_partition_by_birthtag()
    mwtable.groupby(['PId','birthTag'])['Mgain'].sum()

import seaborn as sns
import matplotlib.pyplot as plt

# grp = mwtable.groupby(['PId','birthTag'])
# x = grp['Mgain'].cumsum(skipna=True)
# df2 = pd.concat([mwtable[['snapnum','birthTag']], x], axis=1)
# mtot = df2.groupby('snapnum').Mgain.sum()
# mtot = pd.DataFrame({'Mass':mtot, 'birthTag':'TOT'}).reset_index()
# df2 = pd.concat([df2, mtot], axis=0)

# tab.Mgain = tab.Mgain.fillna(0.0)
# tab.birthTag = tab.birthTag.fillna('IGM')
# mass_by_relation = tab.groupby(['snapnum','birthTag']).Mgain.sum()
# mass_by_relation = mass_by_relation.reset_index()

# fig, ax = plt.subplots(1,1, figsize=(9,6))
# sns.lineplot(data=mass_by_relation, x='snapnum', y='Mgain', hue='birthTag', ax=ax)
# plt.title("Wind material accumulation history for gas particles in a galaxy")

# Historical locations of ISM gas of a galaxy in the current snapshot.

from pdb import set_trace
def show_1():
    snap.load_gas_particles(['PId','Tmax'])
    df = pd.merge(act.gptable, snap.gp, left_on='PId', right_on='PId')
    
    mass_by_relation = df.groupby(['snapnum','relation']).Mass.sum()
    mass_by_relation = mass_by_relation.reset_index()
    mtot = mass_by_relation.groupby('snapnum').Mass.sum()
    mtot = pd.DataFrame({'Mass':mtot, 'relation':'TOT'}).reset_index()
    mass_by_relation = pd.concat([mass_by_relation, mtot], axis=0)
    # ci = 95 as default
    sns.lineplot(data=mass_by_relation, hue='relation', x='snapnum', y='Mass', legend='brief')

    # Hot particles only
    df = df[df.Tmax > 5.5]
    mass_by_relation = df.groupby(['snapnum','relation']).Mass.sum()
    mass_by_relation = mass_by_relation.reset_index()
    mtot = mass_by_relation.groupby('snapnum').Mass.sum()
    mtot = pd.DataFrame({'Mass':mtot, 'relation':'TOT'}).reset_index()
    mass_by_relation = pd.concat([mass_by_relation, mtot], axis=0)
    # ci = 95 as default
    sns.lineplot(data=mass_by_relation, hue='relation', x='snapnum', y='Mass', linestyle='--', legend=None)

    plt.title("Historical locations of gas in a massive galaxy at z=0")


if(__mode__ == "__show__"):
    show_1()
    plt.axvline(78, linestyle="--", color='k')
    plt.axvline(58, linestyle=":", color='k')
    # plt.savefig(DIRS['FIGURE']+"tmp.pdf")
    plt.show()
    # plt.close()

# gptable is correct.
# pptable birthTag is NaN when birthId == 0
#  - 71260 out of 583652 PhEWs have birthId == 0.

    # From here on, galaxy level
    # Get all gas particles from the target galaxy

    # Want to do a couple of things:
    # 1a. Find all gas particles currently in a galaxy
    # 1b. Find all recent accretion onto the galaxy
    # 2. Classify the primodial component into COLD and HOT
    # 3. Get the wind accretion info (SELF, SAT, IGM, ...)
    #   - Diagnostic: For each gas particle, plot Mgain vs. snapnum
    #     - Experiment with wacc.1185.csv
    # 4. Add up all COLD, HOT, SELF, SAT, IGM for the galaxy
    # Another track:
    # Find the mass fraction in SELF, CEN, SAT, IGM as a function of time.
    # Just use the gptable and find curtag<|MERGE_RESOLUTION|>--- conflicted
+++ resolved
@@ -592,15 +592,8 @@
 
 # 568, 715, 1185
 
-<<<<<<< HEAD
 galIdTarget = 759
 __mode__ = "__load__"
-=======
-# 759
-galIdTarget = 568
-
-__mode__ = "__show__"
->>>>>>> e96fd016
 
 if(__mode__ == "__load__"):
     model = "l25n144-test"    
